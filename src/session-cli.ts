--- conflicted
+++ resolved
@@ -38,14 +38,11 @@
 import { getDb } from "./db.js";
 import type { Database } from "./db.js";
 import { fetchHotEvents, getMaxOpTs } from "./hot-events.js";
-<<<<<<< HEAD
 import {
   parseLogLevelOption,
   renderLogRows,
 } from "./cli-log-output.js";
-=======
 import { collectListOption, dedupeRestrictedList } from "./restrict.js";
->>>>>>> f44274e8
 
 // Collect `-l/--label k=v` repeatables
 function collectLabels(val: string, acc: string[]) {
